--- conflicted
+++ resolved
@@ -447,7 +447,12 @@
         block = TransformerBlock(d_model, nhead, nhid, dropout,decoder=True,hopfield=True,fno_layers=fno_layers,modes=modes,width=width,causal=causal,pkm_dims=pkm_dims,nystrom=nystrom,hop_dim=hop_dim,local_heads=local_heads,attend_to_self=attend_to_self,mlp_layers=mlp_layers) if deberta_layers else None
         self.deberta_layers = nn.ModuleList([block]+[copy.deepcopy(block) for _ in range(deberta_layers-1)]) if deberta_layers else None
         
-        self.attend_to_inp = TransformerBlock(d_model, nhead, nhid, dropout,decoder=True,hopfield=True,fno_layers=fno_layers,modes=modes,width=width,causal=causal,nystrom=nystrom,pkm_dims=pkm_dims,hop_dim=hop_dim,local_heads=local_heads,attend_to_self=attend_to_self,mlp_layers=mlp_layers) if attend_to_inp else None
+        self.attend_to_inp = Attention(d_model,
+                                            heads=nhead,
+                                            dim_head=d_model//nhead,
+                                            num_mem_kv=0,
+                                            rotary_pos_emb=False,
+                                            nystrom=nystrom) if attend_to_inp else None
 
         self.prev_state_exists = False
 
@@ -462,10 +467,6 @@
                                                 heads=nhead,
                                                 dim_head=d_model//nhead,
                                                 num_mem_kv=0,
-<<<<<<< HEAD
-=======
-                                                local_heads=local_heads,
->>>>>>> 4ed9db5d
                                                 rotary_pos_emb=False,
                                                 nystrom=nystrom)
 
@@ -473,10 +474,6 @@
                                                 heads=nhead,
                                                 dim_head=d_model//nhead,
                                                 num_mem_kv=0,
-<<<<<<< HEAD
-=======
-                                                local_heads=local_heads,
->>>>>>> 4ed9db5d
                                                 rotary_pos_emb=False,
                                                 nystrom=nystrom)
 
